from .albert import gaudi_albert_forward
from .bart import (
    gaudi_BartAttention_forward,
    gaudi_BartDecoder_forward,
    gaudi_BartDecoderLayer_forward,
    gaudi_BartEncoder_forward,
    gaudi_BartEncoderLayer_forward,
    gaudi_BartForConditionalGeneration_forward,
    gaudi_BartForConditionalGeneration_prepare_inputs_for_generation,
    gaudi_BartLearnedPositionalEmbedding,
    gaudi_BartModel_forward,
)
from .bert import gaudi_BertModel_forward
from .blip import (
    gaudi_BlipForConditionalGeneration_generate,
    gaudi_BlipForQuestionAnswering_generate,
    gaudi_BlipTextAttention_forward,
    gaudi_BlipTextEncoder_forward,
    gaudi_BlipTextLayer_forward,
    gaudi_BlipTextLMHead_forward,
    gaudi_BlipTextLMHead_prepare_inputs_for_generation,
    gaudi_BlipTextModel_forward,
    gaudi_BlipTextSelfAttention_forward,
)
from .bloom import (
    GaudiBloomForCausalLM,
    GaudiBloomMLP,
    gaudi_bloom_attention_forward,
    gaudi_bloom_block_forward,
    gaudi_bloom_convert_to_bloom_cache,
    gaudi_bloom_convert_to_standard_cache,
    gaudi_bloom_model_forward,
)
from .clip import (
    GaudiCLIPAttention,
    GaudiCLIPEncoder,
    GaudiCLIPEncoderLayer,
    GaudiCLIPVisionEmbeddings,
    GaudiCLIPVisionModel,
    GaudiCLIPVisionTransformer,
)
from .codegen import (
    GaudiCodeGenAttention,
    GaudiCodeGenForCausalLM,
    gaudi_codegen_block_forward,
    gaudi_codegen_model_forward,
)
from .decilm import (
    DeciLMConfig,
    DeciLMForCausalLM,
)
from .detr import gaudi_DetrConvModel_forward
from .esm import (
    gaudi_esm_for_protein_folding_forward,
    gaudi_esmfolding_trunk_forward,
    gaudi_rot_matmul,
    gaudi_rot_vec_mul,
)
from .falcon import (
    GaudiFalconAttention,
    GaudiFalconDecoderLayer,
    GaudiFalconForCausalLM,
    GaudiFalconMLP,
    GaudiFalconModel,
    gaudi_falcon_linear_forward,
)
from .gemma import (
    GaudiGemmaAttention,
    GaudiGemmaDecoderLayer,
    GaudiGemmaForCausalLM,
    GaudiGemmaMLP,
    GaudiGemmaModel,
)
from .gpt2 import (
    GaudiGPT2Attention,
    GaudiGPT2Block,
    GaudiGPT2DoubleHeadsModel,
    GaudiGPT2LMHeadModel,
    gaudi_gpt2_forward,
)
from .gpt_bigcode import (
    GaudiGPTBigCodeAttention,
    GaudiGPTBigCodeForCausalLM,
    gaudi_gpt_bigcode_block_forward,
    gaudi_gpt_bigcode_model_forward,
)
from .gpt_neox import (
    GaudiGPTNeoXForCausalLM,
    GaudiGPTNeoXLayer,
    gaudi_gpt_neox_attention_forward,
    gaudi_gpt_neox_model_forward,
    gaudi_gpt_neox_rotary_embedding_set_cos_sin_cache,
)
from .gptj import (
    GaudiGPTJAttention,
    GaudiGPTJBlock,
    GaudiGPTJForCausalLM,
    GaudiGPTJModel,
)
from .llama import (
    GaudiLlamaAttention,
    GaudiLlamaDecoderLayer,
    GaudiLlamaDynamicNTKScalingRotaryEmbedding,
    GaudiLlamaForCausalLM,
    GaudiLlamaLinearScalingRotaryEmbedding,
    GaudiLlamaMLP,
    GaudiLlamaModel,
    GaudiLlamaRotaryEmbedding,
    LlamaConfig,
    gaudi_llama_rmsnorm_forward,
)
from .llava import GaudiLlavaForConditionalGeneration
from .llava_next import GaudiLlavaNextForConditionalGeneration
from .mamba import (
    gaudi_MambaForCausalLM_prepare_inputs_for_generation,
    gaudi_MambaForCausalLM_update_model_kwargs_for_generation,
)
from .mistral import (
    GaudiMistralAttention,
    GaudiMistralDecoderLayer,
    GaudiMistralForCausalLM,
    GaudiMistralModel,
    MistralConfig,
    gaudi_mistral_rmsnorm_forward,
)
from .mixtral import (
    GaudiMixtralAttention,
    GaudiMixtralDecoderLayer,
    GaudiMixtralForCausalLM,
    GaudiMixtralModel,
    MixtralConfig,
    gaudi_mixtral_block_sparse_moe_forward,
    gaudi_mixtral_rmsnorm_forward,
)
from .modeling_all_models import (
    gaudi_check_and_enable_sdpa,
    gaudi_conv1d_forward,
    gaudi_get_extended_attention_mask,
    gaudi_invert_attention_mask,
)
from .mpt import (
    GaudiMptAttention,
    GaudiMptBlock,
    GaudiMptForCausalLM,
    GaudiMptModel,
)
from .opt import (
    GaudiOPTForCausalLM,
    GaudiOPTLearnedPositionalEmbedding,
    gaudi_opt_attention_forward,
    gaudi_opt_decoder_forward,
    gaudi_opt_decoder_layer_forward,
    gaudi_opt_model_forward,
)
from .owlvit import gaudi_owlvitclasspredictionhead_forward
from .persimmon import (
    GaudiPersimmonForCausalLM,
    gaudi_persimmon_attention_forward,
    gaudi_persimmon_decoder_layer_forward,
    gaudi_persimmon_model_forward,
)
from .phi import (
    GaudiPhiAttention,
    GaudiPhiDecoderLayer,
    GaudiPhiForCausalLM,
    GaudiPhiModel,
)
from .qwen2 import (
    GaudiQwen2Attention,
    GaudiQwen2DecoderLayer,
    GaudiQwen2ForCausalLM,
    GaudiQwen2MLP,
    GaudiQwen2Model,
    gaudi_qwen2_rmsnorm_forward,
)
from .seamless_m4t import (
    gaudi_SeamlessM4TAttention_forward,
    gaudi_SeamlessM4TCodeHifiGan_get_output_hifigan_lengths,
    gaudi_SeamlessM4TDecoder_forward,
    gaudi_SeamlessM4TDecoderLayer_forward,
    gaudi_SeamlessM4TForTextToSpeech_forward,
    gaudi_SeamlessM4TForTextToSpeech_generate,
    gaudi_SeamlessM4TForTextToSpeech_prepare_inputs_for_generation,
    gaudi_SeamlessM4TTextToUnitForConditionalGeneration_forward,
    gaudi_SeamlessM4TTextToUnitForConditionalGeneration_prepare_inputs_for_generation,
    gaudi_SeamlessM4TTextToUnitModel_forward,
)
from .speecht5 import (
    gaudi_generate_speech,
    gaudi_SpeechT5Attention_forward,
    gaudi_SpeechT5Decoder_forward,
    gaudi_SpeechT5DecoderLayer_forward,
)
from .stablelm import (
    GaudiStableLmDecoderLayer,
    GaudiStableLmForCausalLM,
    gaudi_stablelm_attention_forward,
    gaudi_stablelm_model_forward,
)
from .starcoder2 import (
    GaudiStarcoder2Attention,
    GaudiStarcoder2DecoderLayer,
    GaudiStarcoder2ForCausalLM,
    GaudiStarcoder2Model,
)
from .t5 import (
    gaudi_t5_layernorm_forward,
    gaudi_T5Attention_forward,
    gaudi_T5Block_forward,
    gaudi_T5ForConditionalGeneration_forward,
    gaudi_T5ForConditionalGeneration_prepare_inputs_for_generation,
    gaudi_T5LayerSelfAttention_forward,
    gaudi_T5Stack_forward,
)
from .table_transformer import gaudi_table_transformer_conv_encoder_forward
from .vision_encoder_decoder import (
    gaudi_VisionEncoderDecoderModel_prepare_inputs_for_generation,
)
from .vit import gaudi_vit_self_attention_forward
from .vits import gaudi_unconstrained_rational_quadratic_spline
from .wav2vec2 import (
    _gaudi_wav2vec2_compute_mask_indices,
    _gaudi_wav2vec2_mask_hidden_states,
    _gaudi_wav2vec2_sample_negative_indices,
    gaudi_wav2vec2_encoder_forward,
    gaudi_wav2vec2_forward,
    gaudi_wav2vec2_tdnnlayer_forward,
    gaudi_wav2vec2forctc_forward,
)
<<<<<<< HEAD
from .xglm import (
    gaudi_xglm_attention_forward,
    gaudi_xglm_decoder_layer_forward,
    gaudi_xglm_model_forward,
    GaudiXGLMForCausalLM,
=======
from .whisper import (
    GAUDI_WHISPER_ATTENTION_CLASSES,
    GaudiWhisperDecoder,
    GaudiWhisperDecoderLayer,
    GaudiWhisperForConditionalGeneration,
    GaudiWhisperModel,
    GaudiWhisperSdpaAttention,
>>>>>>> 19ad9e7d
)<|MERGE_RESOLUTION|>--- conflicted
+++ resolved
@@ -227,13 +227,6 @@
     gaudi_wav2vec2_tdnnlayer_forward,
     gaudi_wav2vec2forctc_forward,
 )
-<<<<<<< HEAD
-from .xglm import (
-    gaudi_xglm_attention_forward,
-    gaudi_xglm_decoder_layer_forward,
-    gaudi_xglm_model_forward,
-    GaudiXGLMForCausalLM,
-=======
 from .whisper import (
     GAUDI_WHISPER_ATTENTION_CLASSES,
     GaudiWhisperDecoder,
@@ -241,5 +234,10 @@
     GaudiWhisperForConditionalGeneration,
     GaudiWhisperModel,
     GaudiWhisperSdpaAttention,
->>>>>>> 19ad9e7d
+)
+from .xglm import (
+    gaudi_xglm_attention_forward,
+    gaudi_xglm_decoder_layer_forward,
+    gaudi_xglm_model_forward,
+    GaudiXGLMForCausalLM,
 )