# coding=utf-8
# Copyright 2022 The HuggingFace Team. All rights reserved.
#
# Licensed under the Apache License, Version 2.0 (the "License");
# you may not use this file except in compliance with the License.
# You may obtain a copy of the License at
#
#     http://www.apache.org/licenses/LICENSE-2.0
#
# Unless required by applicable law or agreed to in writing, software
# distributed under the License is distributed on an "AS IS" BASIS,
# WITHOUT WARRANTIES OR CONDITIONS OF ANY KIND, either express or implied.
# See the License for the specific language governing permissions and
# limitations under the License.

import transformers

from .generation import (
    GaudiGenerationConfig,
    GaudiGenerationMixin,
    gaudi_MaxLengthCriteria_call,
    gaudi_MaxNewTokensCriteria_call,
)
from .models import (
    GaudiBloomForCausalLM,
    GaudiBloomMLP,
    GaudiCodeGenAttention,
    GaudiCodeGenForCausalLM,
    GaudiFalconAttention,
    GaudiFalconDecoderLayer,
    GaudiFalconForCausalLM,
    GaudiFalconMLP,
    GaudiFalconModel,
    GaudiGemmaDecoderLayer,
    GaudiGemmaForCausalLM,
    GaudiGPT2Attention,
    GaudiGPT2LMHeadModel,
    GaudiGPTBigCodeForCausalLM,
    GaudiGPTJAttention,
    GaudiGPTJForCausalLM,
    GaudiGPTNeoXForCausalLM,
    GaudiLlamaAttention,
    GaudiLlamaDecoderLayer,
    GaudiLlamaDynamicNTKScalingRotaryEmbedding,
    GaudiLlamaForCausalLM,
    GaudiLlamaLinearScalingRotaryEmbedding,
    GaudiLlamaMLP,
    GaudiLlamaModel,
    GaudiLlamaRotaryEmbedding,
    GaudiLlavaForConditionalGeneration,
    GaudiMistralAttention,
    GaudiMistralDecoderLayer,
    GaudiMistralForCausalLM,
    GaudiMistralModel,
    GaudiMixtralForCausalLM,
    GaudiMptForCausalLM,
    GaudiMptModel,
    GaudiOPTForCausalLM,
    GaudiOPTLearnedPositionalEmbedding,
    GaudiPhiForCausalLM,
<<<<<<< HEAD
    GaudiQwen2DecoderLayer,
    GaudiQwen2ForCausalLM,
=======
    GaudiStableLmForCausalLM,
>>>>>>> 4e15cd40
    _gaudi_wav2vec2_compute_mask_indices,
    _gaudi_wav2vec2_mask_hidden_states,
    gaudi_albert_forward,
    gaudi_BartAttention_forward,
    gaudi_BartDecoder_forward,
    gaudi_BartDecoderLayer_forward,
    gaudi_BartEncoder_forward,
    gaudi_BartEncoderLayer_forward,
    gaudi_BartForConditionalGeneration_forward,
    gaudi_BartForConditionalGeneration_prepare_inputs_for_generation,
    gaudi_BartLearnedPositionalEmbedding,
    gaudi_BartModel_forward,
    gaudi_BlipForConditionalGeneration_generate,
    gaudi_BlipForQuestionAnswering_generate,
    gaudi_BlipTextAttention_forward,
    gaudi_BlipTextEncoder_forward,
    gaudi_BlipTextLayer_forward,
    gaudi_BlipTextLMHead_forward,
    gaudi_BlipTextLMHead_prepare_inputs_for_generation,
    gaudi_BlipTextModel_forward,
    gaudi_BlipTextSelfAttention_forward,
    gaudi_bloom_attention_forward,
    gaudi_bloom_block_forward,
    gaudi_bloom_convert_to_bloom_cache,
    gaudi_bloom_convert_to_standard_cache,
    gaudi_bloom_model_forward,
    gaudi_check_and_enable_sdpa,
    gaudi_codegen_block_forward,
    gaudi_codegen_model_forward,
    gaudi_conv1d_forward,
    gaudi_esm_for_protein_folding_forward,
    gaudi_esmfolding_trunk_forward,
    gaudi_falcon_attention_split_heads,
    gaudi_falcon_linear_forward,
    gaudi_gemma_attention_forward,
    gaudi_gemma_model_forward,
    gaudi_generate_speech,
    gaudi_get_extended_attention_mask,
    gaudi_gpt2_block_forward,
    gaudi_gpt2_forward,
    gaudi_gpt_bigcode_attention_forward,
    gaudi_gpt_bigcode_block_forward,
    gaudi_gpt_bigcode_model_forward,
    gaudi_gpt_neox_attention_forward,
    gaudi_gpt_neox_layer_forward,
    gaudi_gpt_neox_model_forward,
    gaudi_gpt_neox_rotary_embedding_set_cos_sin_cache,
    gaudi_gptj_block_forward,
    gaudi_gptj_model_forward,
    gaudi_invert_attention_mask,
    gaudi_llama_rmsnorm_forward,
    gaudi_mistral_rmsnorm_forward,
    gaudi_mixtral_attention_forward,
    gaudi_mixtral_block_sparse_moe_forward,
    gaudi_mixtral_decoder_layer_forward,
    gaudi_mixtral_model_forward,
    gaudi_mixtral_rmsnorm_forward,
    gaudi_mpt_attention_forward,
    gaudi_mpt_block_forward,
    gaudi_opt_attention_forward,
    gaudi_opt_decoder_forward,
    gaudi_opt_decoder_layer_forward,
    gaudi_opt_model_forward,
    gaudi_phi_attention_forward,
    gaudi_phi_decoder_layer_forward,
    gaudi_phi_model_forward,
    gaudi_qwen2_attention_forward,
    gaudi_qwen2_model_forward,
    gaudi_rot_matmul,
    gaudi_rot_vec_mul,
    gaudi_SpeechT5Attention_forward,
    gaudi_SpeechT5Decoder_forward,
    gaudi_SpeechT5DecoderLayer_forward,
    gaudi_SpeechT5SpeechDecoderPrenet_forward,
    gaudi_stablelm_attention_forward,
    gaudi_stablelm_decoder_layer_forward,
    gaudi_stablelm_model_forward,
    gaudi_swin_get_attn_mask,
    gaudi_t5_layernorm_forward,
    gaudi_T5Attention_forward,
    gaudi_T5Block_forward,
    gaudi_T5ForConditionalGeneration_forward,
    gaudi_T5ForConditionalGeneration_prepare_inputs_for_generation,
    gaudi_T5LayerSelfAttention_forward,
    gaudi_T5Stack_forward,
    gaudi_VisionEncoderDecoderModel_prepare_inputs_for_generation,
    gaudi_vit_self_attention_forward,
    gaudi_wav2vec2_encoder_forward,
    gaudi_wav2vec2_forward,
    gaudi_wav2vec2_tdnnlayer_forward,
    gaudi_wav2vec2forctc_forward,
)


def adapt_transformers_to_gaudi():
    """
    Replaces some Transformers' methods for equivalent methods optimized
    for Gaudi.
    """

    # optimize Conv1D
    transformers.pytorch_utils.Conv1D.forward = gaudi_conv1d_forward

    # Optimization tweak for ViT
    transformers.models.vit.modeling_vit.ViTSelfAttention.forward = gaudi_vit_self_attention_forward

    # Optimization tweak for Swin
    transformers.models.swin.modeling_swin.SwinLayer.get_attn_mask = gaudi_swin_get_attn_mask

    # Optimization tweak for Wav2Vec2
    transformers.models.wav2vec2.modeling_wav2vec2._compute_mask_indices = _gaudi_wav2vec2_compute_mask_indices
    # transformers.models.wav2vec2.modeling_wav2vec2._sample_negative_indices = _gaudi_wav2vec2_sample_negative_indices
    transformers.models.wav2vec2.modeling_wav2vec2.Wav2Vec2Model._mask_hidden_states = (
        _gaudi_wav2vec2_mask_hidden_states
    )
    transformers.models.wav2vec2.modeling_wav2vec2.Wav2Vec2Model.forward = gaudi_wav2vec2_forward
    transformers.models.wav2vec2.modeling_wav2vec2.Wav2Vec2Encoder.forward = gaudi_wav2vec2_encoder_forward
    transformers.models.wav2vec2.modeling_wav2vec2.Wav2Vec2ForCTC.forward = gaudi_wav2vec2forctc_forward
    transformers.models.wav2vec2.modeling_wav2vec2.TDNNLayer.forward = gaudi_wav2vec2_tdnnlayer_forward

    # Generation is modified to run faster in lazy mode
    transformers.generation.GenerationMixin.generate = GaudiGenerationMixin.generate
    transformers.generation.GenerationMixin._update_model_kwargs_for_generation = (
        GaudiGenerationMixin._update_model_kwargs_for_generation
    )
    transformers.generation.GenerationMixin.update_model_kwargs_for_bucketing = (
        GaudiGenerationMixin.update_model_kwargs_for_bucketing
    )
    transformers.generation.GenerationMixin._get_hpu_graphs_kwargs = GaudiGenerationMixin._get_hpu_graphs_kwargs
    transformers.generation.GenerationMixin._expand_inputs_for_generation = staticmethod(
        GaudiGenerationMixin._expand_inputs_for_generation
    )
    transformers.generation.GenerationMixin._prepare_attention_mask_for_generation = (
        GaudiGenerationMixin._prepare_attention_mask_for_generation
    )
    transformers.generation.GenerationMixin._prepare_decoder_input_ids_for_generation = (
        GaudiGenerationMixin._prepare_decoder_input_ids_for_generation
    )
    transformers.generation.GenerationMixin._prepare_decoder_attention_mask = (
        GaudiGenerationMixin._prepare_decoder_attention_mask
    )
    transformers.generation.GenerationMixin._validate_model_kwargs = GaudiGenerationMixin._validate_model_kwargs
    transformers.generation.GenerationMixin.greedy_search = GaudiGenerationMixin.greedy_search
    transformers.generation.GenerationMixin.sample = GaudiGenerationMixin.sample
    transformers.generation.GenerationMixin.beam_search = GaudiGenerationMixin.beam_search
    transformers.generation.GenerationMixin.beam_sample = GaudiGenerationMixin.beam_sample
    transformers.generation.GenerationMixin.group_beam_search = GaudiGenerationMixin.group_beam_search
    transformers.generation.GenerationMixin.constrained_beam_search = GaudiGenerationMixin.constrained_beam_search
    transformers.generation.GenerationConfig = GaudiGenerationConfig
    transformers.modeling_utils.GenerationConfig = GaudiGenerationConfig
    transformers.generation.MaxLengthCriteria.__call__ = gaudi_MaxLengthCriteria_call
    transformers.generation.MaxNewTokensCriteria.__call__ = gaudi_MaxNewTokensCriteria_call

    # Optimization for BLOOM generation on Gaudi
    transformers.models.bloom.modeling_bloom.BloomAttention.forward = gaudi_bloom_attention_forward
    transformers.models.bloom.modeling_bloom.BloomBlock.forward = gaudi_bloom_block_forward
    transformers.models.bloom.modeling_bloom.BloomModel.forward = gaudi_bloom_model_forward
    transformers.models.bloom.modeling_bloom.BloomMLP = GaudiBloomMLP
    transformers.models.bloom.modeling_bloom.BloomForCausalLM = GaudiBloomForCausalLM
    transformers.models.bloom.modeling_bloom.BloomPreTrainedModel._convert_to_standard_cache = (
        gaudi_bloom_convert_to_standard_cache
    )
    transformers.models.bloom.modeling_bloom.BloomPreTrainedModel._convert_to_bloom_cache = (
        gaudi_bloom_convert_to_bloom_cache
    )

    # Optimization for BART generation on Gaudi
    transformers.models.bart.modeling_bart.BartLearnedPositionalEmbedding = gaudi_BartLearnedPositionalEmbedding
    transformers.models.bart.modeling_bart.BartAttention.forward = gaudi_BartAttention_forward
    transformers.models.bart.modeling_bart.BartEncoderLayer.forward = gaudi_BartEncoderLayer_forward
    transformers.models.bart.modeling_bart.BartDecoderLayer.forward = gaudi_BartDecoderLayer_forward
    transformers.models.bart.modeling_bart.BartEncoder.forward = gaudi_BartEncoder_forward
    transformers.models.bart.modeling_bart.BartDecoder.forward = gaudi_BartDecoder_forward
    transformers.models.bart.modeling_bart.BartModel.forward = gaudi_BartModel_forward
    transformers.models.bart.modeling_bart.BartForConditionalGeneration.forward = (
        gaudi_BartForConditionalGeneration_forward
    )
    transformers.models.bart.modeling_bart.BartForConditionalGeneration.prepare_inputs_for_generation = (
        gaudi_BartForConditionalGeneration_prepare_inputs_for_generation
    )

    # Optimization for codegen generation on Gaudi
    transformers.models.codegen.modeling_codegen.CodeGenAttention = GaudiCodeGenAttention
    transformers.models.codegen.modeling_codegen.CodeGenForCausalLM = GaudiCodeGenForCausalLM
    transformers.models.codegen.modeling_codegen.CodeGenModel.forward = gaudi_codegen_model_forward
    transformers.models.codegen.modeling_codegen.CodeGenBlock.forward = gaudi_codegen_block_forward

    # Replace invert_attention_mask and get_extended_attention_mask
    # so that Torch Autocast is disabled for specific parts of the code
    transformers.modeling_utils.ModuleUtilsMixin.invert_attention_mask = gaudi_invert_attention_mask
    transformers.modeling_utils.ModuleUtilsMixin.get_extended_attention_mask = gaudi_get_extended_attention_mask

    # Override sdpa check on Gaudi
    transformers.modeling_utils.PreTrainedModel._check_and_enable_sdpa = gaudi_check_and_enable_sdpa

    # AlbertModel.forward does not rely on get_extended_attention_mask so it also needs to be replaced
    transformers.models.albert.modeling_albert.AlbertModel.forward = gaudi_albert_forward

    # Optimization for GPT2 on Gaudi
    transformers.models.gpt2.modeling_gpt2.GPT2Attention = GaudiGPT2Attention
    transformers.models.gpt2.modeling_gpt2.GPT2Model.forward = gaudi_gpt2_forward
    transformers.models.gpt2.modeling_gpt2.GPT2LMHeadModel = GaudiGPT2LMHeadModel
    transformers.models.gpt2.modeling_gpt2.GPT2Block.forward = gaudi_gpt2_block_forward

    # Optimization for EsmFold on Gaudi
    transformers.models.esm.modeling_esmfold.EsmFoldingTrunk.forward = gaudi_esmfolding_trunk_forward
    transformers.models.esm.modeling_esmfold.EsmForProteinFolding.forward = gaudi_esm_for_protein_folding_forward
    transformers.models.esm.openfold_utils.rigid_utils.rot_matmul = gaudi_rot_matmul
    transformers.models.esm.openfold_utils.rigid_utils.rot_vec_mul = gaudi_rot_vec_mul

    # Optimization for OPT generation on Gaudi
    transformers.models.opt.modeling_opt.OPTAttention.forward = gaudi_opt_attention_forward
    transformers.models.opt.modeling_opt.OPTDecoder.forward = gaudi_opt_decoder_forward
    transformers.models.opt.modeling_opt.OPTForCausalLM = GaudiOPTForCausalLM
    transformers.models.opt.modeling_opt.OPTModel.forward = gaudi_opt_model_forward
    transformers.models.opt.modeling_opt.OPTDecoderLayer.forward = gaudi_opt_decoder_layer_forward
    transformers.models.opt.modeling_opt.OPTLearnedPositionalEmbedding = GaudiOPTLearnedPositionalEmbedding

    # Optimization for GPTJ on Gaudi
    transformers.models.gptj.modeling_gptj.GPTJAttention = GaudiGPTJAttention
    transformers.models.gptj.modeling_gptj.GPTJForCausalLM = GaudiGPTJForCausalLM
    transformers.models.gptj.modeling_gptj.GPTJBlock.forward = gaudi_gptj_block_forward
    transformers.models.gptj.modeling_gptj.GPTJModel.forward = gaudi_gptj_model_forward

    # Optimization for GPTBigCode on Gaudi
    transformers.models.gpt_bigcode.modeling_gpt_bigcode.GPTBigCodeAttention.forward = (
        gaudi_gpt_bigcode_attention_forward
    )
    transformers.models.gpt_bigcode.modeling_gpt_bigcode.GPTBigCodeForCausalLM = GaudiGPTBigCodeForCausalLM
    transformers.models.gpt_bigcode.modeling_gpt_bigcode.GPTBigCodeBlock.forward = gaudi_gpt_bigcode_block_forward
    transformers.models.gpt_bigcode.modeling_gpt_bigcode.GPTBigCodeModel.forward = gaudi_gpt_bigcode_model_forward

    # Optimization for gpt-neox generation on Gaudi
    transformers.models.gpt_neox.modeling_gpt_neox.GPTNeoXForCausalLM = GaudiGPTNeoXForCausalLM
    transformers.models.gpt_neox.modeling_gpt_neox.GPTNeoXModel.forward = gaudi_gpt_neox_model_forward
    transformers.models.gpt_neox.modeling_gpt_neox.GPTNeoXLayer.forward = gaudi_gpt_neox_layer_forward
    transformers.models.gpt_neox.modeling_gpt_neox.GPTNeoXAttention.forward = gaudi_gpt_neox_attention_forward
    transformers.models.gpt_neox.modeling_gpt_neox.GPTNeoXRotaryEmbedding._set_cos_sin_cache = (
        gaudi_gpt_neox_rotary_embedding_set_cos_sin_cache
    )

    # Optimization for llama generation on Gaudi
    transformers.models.llama.modeling_llama.LlamaForCausalLM = GaudiLlamaForCausalLM
    transformers.models.llama.modeling_llama.LlamaModel = GaudiLlamaModel
    transformers.models.llama.modeling_llama.LlamaAttention = GaudiLlamaAttention
    transformers.models.llama.modeling_llama.LlamaMLP = GaudiLlamaMLP
    transformers.models.llama.modeling_llama.LlamaDecoderLayer = GaudiLlamaDecoderLayer
    transformers.models.llama.modeling_llama.LlamaRotaryEmbedding = GaudiLlamaRotaryEmbedding
    transformers.models.llama.modeling_llama.LlamaLinearScalingRotaryEmbedding = GaudiLlamaLinearScalingRotaryEmbedding
    transformers.models.llama.modeling_llama.LlamaDynamicNTKScalingRotaryEmbedding = (
        GaudiLlamaDynamicNTKScalingRotaryEmbedding
    )
    transformers.models.llama.modeling_llama.LlamaRMSNorm.forward = gaudi_llama_rmsnorm_forward

    # Optimization for llava on Gaudi
    transformers.models.llava.modeling_llava.LlavaForConditionalGeneration = GaudiLlavaForConditionalGeneration

    # Optimization for falcon generation on Gaudi
    transformers.models.falcon.modeling_falcon.FalconAttention = GaudiFalconAttention
    transformers.models.falcon.modeling_falcon.FalconForCausalLM = GaudiFalconForCausalLM
    transformers.models.falcon.modeling_falcon.FalconMLP = GaudiFalconMLP
    transformers.models.falcon.modeling_falcon.FalconModel = GaudiFalconModel
    transformers.models.falcon.modeling_falcon.FalconDecoderLayer = GaudiFalconDecoderLayer
    transformers.models.falcon.modeling_falcon.FalconAttention._split_heads = gaudi_falcon_attention_split_heads
    transformers.models.falcon.modeling_falcon.FalconLinear.forward = gaudi_falcon_linear_forward

    # Optimization for t5 on Gaudi
    transformers.models.t5.modeling_t5.T5LayerNorm.forward = gaudi_t5_layernorm_forward
    transformers.models.t5.modeling_t5.T5Stack.forward = gaudi_T5Stack_forward
    transformers.models.t5.modeling_t5.T5LayerSelfAttention.forward = gaudi_T5LayerSelfAttention_forward
    transformers.models.t5.modeling_t5.T5ForConditionalGeneration.forward = gaudi_T5ForConditionalGeneration_forward
    transformers.models.t5.modeling_t5.T5ForConditionalGeneration.prepare_inputs_for_generation = (
        gaudi_T5ForConditionalGeneration_prepare_inputs_for_generation
    )
    transformers.models.t5.modeling_t5.T5Attention.forward = gaudi_T5Attention_forward
    transformers.models.t5.modeling_t5.T5Block.forward = gaudi_T5Block_forward

    # Optimization for mpt on Gaudi
    transformers.models.mpt.modeling_mpt.MptForCausalLM = GaudiMptForCausalLM
    transformers.models.mpt.modeling_mpt.MptModel = GaudiMptModel
    transformers.models.mpt.modeling_mpt.MptAttention.forward = gaudi_mpt_attention_forward
    transformers.models.mpt.modeling_mpt.MptBlock.forward = gaudi_mpt_block_forward

    # Optimization for mistral on Gaudi
    transformers.models.mistral.modeling_mistral.MistralForCausalLM = GaudiMistralForCausalLM
    transformers.models.mistral.modeling_mistral.MistralAttention = GaudiMistralAttention
    transformers.models.mistral.modeling_mistral.MistralDecoderLayer = GaudiMistralDecoderLayer
    transformers.models.mistral.modeling_mistral.MistralModel = GaudiMistralModel
    transformers.models.mistral.modeling_mistral.MistralRMSNorm.forward = gaudi_mistral_rmsnorm_forward

    # Optimization for phi on Gaudi
    transformers.models.phi.modeling_phi.PhiForCausalLM = GaudiPhiForCausalLM
    transformers.models.phi.modeling_phi.PhiAttention.forward = gaudi_phi_attention_forward
    transformers.models.phi.modeling_phi.PhiDecoderLayer.forward = gaudi_phi_decoder_layer_forward
    transformers.models.phi.modeling_phi.PhiModel.forward = gaudi_phi_model_forward

    # Optimization for gemma on Gaudi
    transformers.models.gemma.modeling_gemma.GemmaForCausalLM = GaudiGemmaForCausalLM
    transformers.models.gemma.modeling_gemma.GemmaAttention.forward = gaudi_gemma_attention_forward
    transformers.models.gemma.modeling_gemma.GemmaDecoderLayer = GaudiGemmaDecoderLayer
    transformers.models.gemma.modeling_gemma.GemmaModel.forward = gaudi_gemma_model_forward

    # Optimization for blip Text model on Gaudi
    transformers.models.blip.BlipTextModel.forward = gaudi_BlipTextModel_forward
    transformers.models.blip.modeling_blip_text.BlipTextLMHeadModel.forward = gaudi_BlipTextLMHead_forward
    transformers.models.blip.modeling_blip_text.BlipTextLMHeadModel.prepare_inputs_for_generation = (
        gaudi_BlipTextLMHead_prepare_inputs_for_generation
    )
    transformers.models.blip.modeling_blip_text.BlipTextEncoder.forward = gaudi_BlipTextEncoder_forward
    transformers.models.blip.modeling_blip_text.BlipTextLayer.forward = gaudi_BlipTextLayer_forward
    transformers.models.blip.modeling_blip_text.BlipTextAttention.forward = gaudi_BlipTextAttention_forward
    transformers.models.blip.modeling_blip_text.BlipTextSelfAttention.forward = gaudi_BlipTextSelfAttention_forward
    transformers.models.blip.BlipForQuestionAnswering.generate = gaudi_BlipForQuestionAnswering_generate
    transformers.models.blip.BlipForConditionalGeneration.generate = gaudi_BlipForConditionalGeneration_generate

    # Optimization for mixtral on Gaudi
    transformers.models.mixtral.modeling_mixtral.MixtralForCausalLM = GaudiMixtralForCausalLM
    transformers.models.mixtral.modeling_mixtral.MixtralModel.forward = gaudi_mixtral_model_forward
    transformers.models.mixtral.modeling_mixtral.MixtralAttention.forward = gaudi_mixtral_attention_forward
    transformers.models.mixtral.modeling_mixtral.MixtralSparseMoeBlock.forward = gaudi_mixtral_block_sparse_moe_forward
    transformers.models.mixtral.modeling_mixtral.MixtralDecoderLayer.forward = gaudi_mixtral_decoder_layer_forward
    transformers.models.mixtral.modeling_mixtral.MixtralRMSNorm.forward = gaudi_mixtral_rmsnorm_forward

    # Optimization for speecht5 on Gaudi
    transformers.models.speecht5.modeling_speecht5.SpeechT5Decoder.forward = gaudi_SpeechT5Decoder_forward
    transformers.models.speecht5.modeling_speecht5.SpeechT5DecoderLayer.forward = gaudi_SpeechT5DecoderLayer_forward
    transformers.models.speecht5.modeling_speecht5.SpeechT5Attention.forward = gaudi_SpeechT5Attention_forward
    transformers.models.speecht5.modeling_speecht5._generate_speech = gaudi_generate_speech
    transformers.models.speecht5.modeling_speecht5.SpeechT5SpeechDecoderPrenet.forward = (
        gaudi_SpeechT5SpeechDecoderPrenet_forward
    )

<<<<<<< HEAD
    # Optimization for qwen2 on Gaudi
    transformers.models.qwen2.modeling_qwen2.Qwen2ForCausalLM = GaudiQwen2ForCausalLM
    transformers.models.qwen2.modeling_qwen2.Qwen2Model.forward = gaudi_qwen2_model_forward
    transformers.models.qwen2.modeling_qwen2.Qwen2Attention.forward = gaudi_qwen2_attention_forward
    transformers.models.qwen2.modeling_qwen2.Qwen2DecoderLayer = GaudiQwen2DecoderLayer
=======
    # Optimization for stablelm on Gaudi
    transformers.models.stablelm.modeling_stablelm.StableLmForCausalLM = GaudiStableLmForCausalLM
    transformers.models.stablelm.modeling_stablelm.StableLmModel.forward = gaudi_stablelm_model_forward
    transformers.models.stablelm.modeling_stablelm.StableLmAttention.forward = gaudi_stablelm_attention_forward
    transformers.models.stablelm.modeling_stablelm.StableLmDecoderLayer.forward = gaudi_stablelm_decoder_layer_forward
>>>>>>> 4e15cd40

    transformers.models.vision_encoder_decoder.modeling_vision_encoder_decoder.VisionEncoderDecoderModel.prepare_inputs_for_generation = gaudi_VisionEncoderDecoderModel_prepare_inputs_for_generation<|MERGE_RESOLUTION|>--- conflicted
+++ resolved
@@ -58,12 +58,9 @@
     GaudiOPTForCausalLM,
     GaudiOPTLearnedPositionalEmbedding,
     GaudiPhiForCausalLM,
-<<<<<<< HEAD
     GaudiQwen2DecoderLayer,
     GaudiQwen2ForCausalLM,
-=======
     GaudiStableLmForCausalLM,
->>>>>>> 4e15cd40
     _gaudi_wav2vec2_compute_mask_indices,
     _gaudi_wav2vec2_mask_hidden_states,
     gaudi_albert_forward,
@@ -396,18 +393,16 @@
         gaudi_SpeechT5SpeechDecoderPrenet_forward
     )
 
-<<<<<<< HEAD
     # Optimization for qwen2 on Gaudi
     transformers.models.qwen2.modeling_qwen2.Qwen2ForCausalLM = GaudiQwen2ForCausalLM
     transformers.models.qwen2.modeling_qwen2.Qwen2Model.forward = gaudi_qwen2_model_forward
     transformers.models.qwen2.modeling_qwen2.Qwen2Attention.forward = gaudi_qwen2_attention_forward
     transformers.models.qwen2.modeling_qwen2.Qwen2DecoderLayer = GaudiQwen2DecoderLayer
-=======
+
     # Optimization for stablelm on Gaudi
     transformers.models.stablelm.modeling_stablelm.StableLmForCausalLM = GaudiStableLmForCausalLM
     transformers.models.stablelm.modeling_stablelm.StableLmModel.forward = gaudi_stablelm_model_forward
     transformers.models.stablelm.modeling_stablelm.StableLmAttention.forward = gaudi_stablelm_attention_forward
     transformers.models.stablelm.modeling_stablelm.StableLmDecoderLayer.forward = gaudi_stablelm_decoder_layer_forward
->>>>>>> 4e15cd40
 
     transformers.models.vision_encoder_decoder.modeling_vision_encoder_decoder.VisionEncoderDecoderModel.prepare_inputs_for_generation = gaudi_VisionEncoderDecoderModel_prepare_inputs_for_generation