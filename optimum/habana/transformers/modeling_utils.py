# coding=utf-8
# Copyright 2022 The HuggingFace Team. All rights reserved.
#
# Licensed under the Apache License, Version 2.0 (the "License");
# you may not use this file except in compliance with the License.
# You may obtain a copy of the License at
#
#     http://www.apache.org/licenses/LICENSE-2.0
#
# Unless required by applicable law or agreed to in writing, software
# distributed under the License is distributed on an "AS IS" BASIS,
# WITHOUT WARRANTIES OR CONDITIONS OF ANY KIND, either express or implied.
# See the License for the specific language governing permissions and
# limitations under the License.

import accelerate
import transformers
import transformers.utils.fx

from ..accelerate.utils import extract_model_from_parallel
from .generation import (
    GaudiGenerationConfig,
    GaudiGenerationMixin,
    gaudi_EosTokenCriteria_call,
    gaudi_MaxLengthCriteria_call,
    gaudi_MaxNewTokensCriteria_call,
    gaudi_MaxTimeCriteria_call,
    gaudi_StoppingCriteriaList_call,
)
from .models import (
    GAUDI_WHISPER_ATTENTION_CLASSES,
    DeciLMConfig,
    DeciLMForCausalLM,
    GaudiBloomForCausalLM,
    GaudiBloomMLP,
    GaudiCLIPAttention,
    GaudiCLIPEncoder,
    GaudiCLIPEncoderLayer,
    GaudiCLIPVisionEmbeddings,
    GaudiCLIPVisionModel,
    GaudiCLIPVisionTransformer,
    GaudiCodeGenAttention,
    GaudiCodeGenForCausalLM,
    GaudiFalconAttention,
    GaudiFalconDecoderLayer,
    GaudiFalconForCausalLM,
    GaudiFalconMLP,
    GaudiFalconModel,
    GaudiGemmaAttention,
    GaudiGemmaDecoderLayer,
    GaudiGemmaForCausalLM,
    GaudiGemmaMLP,
    GaudiGemmaModel,
    GaudiGPT2Attention,
    GaudiGPT2Block,
    GaudiGPT2DoubleHeadsModel,
    GaudiGPT2LMHeadModel,
    GaudiGPTBigCodeAttention,
    GaudiGPTBigCodeForCausalLM,
    GaudiGPTJAttention,
    GaudiGPTJBlock,
    GaudiGPTJForCausalLM,
    GaudiGPTJModel,
    GaudiGPTNeoXForCausalLM,
    GaudiGPTNeoXLayer,
    GaudiLlamaAttention,
    GaudiLlamaDecoderLayer,
    GaudiLlamaDynamicNTKScalingRotaryEmbedding,
    GaudiLlamaForCausalLM,
    GaudiLlamaLinearScalingRotaryEmbedding,
    GaudiLlamaMLP,
    GaudiLlamaModel,
    GaudiLlamaRotaryEmbedding,
    GaudiLlavaForConditionalGeneration,
    GaudiLlavaNextForConditionalGeneration,
    GaudiMistralAttention,
    GaudiMistralDecoderLayer,
    GaudiMistralForCausalLM,
    GaudiMistralModel,
    GaudiMixtralAttention,
    GaudiMixtralDecoderLayer,
    GaudiMixtralForCausalLM,
    GaudiMixtralModel,
    GaudiMptAttention,
    GaudiMptBlock,
    GaudiMptForCausalLM,
    GaudiMptModel,
    GaudiOPTForCausalLM,
    GaudiOPTLearnedPositionalEmbedding,
    GaudiPersimmonForCausalLM,
    GaudiPhiAttention,
    GaudiPhiDecoderLayer,
    GaudiPhiForCausalLM,
    GaudiPhiModel,
    GaudiQwen2Attention,
    GaudiQwen2DecoderLayer,
    GaudiQwen2ForCausalLM,
    GaudiQwen2MLP,
    GaudiQwen2Model,
    GaudiStableLmDecoderLayer,
    GaudiStableLmForCausalLM,
    GaudiStarcoder2Attention,
    GaudiStarcoder2DecoderLayer,
    GaudiStarcoder2ForCausalLM,
    GaudiStarcoder2Model,
<<<<<<< HEAD
    GaudiXGLMForCausalLM,
=======
    GaudiWhisperDecoder,
    GaudiWhisperDecoderLayer,
    GaudiWhisperForConditionalGeneration,
    GaudiWhisperModel,
    GaudiWhisperSdpaAttention,
>>>>>>> 19ad9e7d
    LlamaConfig,
    MistralConfig,
    MixtralConfig,
    _gaudi_wav2vec2_compute_mask_indices,
    _gaudi_wav2vec2_mask_hidden_states,
    gaudi_albert_forward,
    gaudi_BartAttention_forward,
    gaudi_BartDecoder_forward,
    gaudi_BartDecoderLayer_forward,
    gaudi_BartEncoder_forward,
    gaudi_BartEncoderLayer_forward,
    gaudi_BartForConditionalGeneration_forward,
    gaudi_BartForConditionalGeneration_prepare_inputs_for_generation,
    gaudi_BartLearnedPositionalEmbedding,
    gaudi_BartModel_forward,
    gaudi_BertModel_forward,
    gaudi_BlipForConditionalGeneration_generate,
    gaudi_BlipForQuestionAnswering_generate,
    gaudi_BlipTextAttention_forward,
    gaudi_BlipTextEncoder_forward,
    gaudi_BlipTextLayer_forward,
    gaudi_BlipTextLMHead_forward,
    gaudi_BlipTextLMHead_prepare_inputs_for_generation,
    gaudi_BlipTextModel_forward,
    gaudi_BlipTextSelfAttention_forward,
    gaudi_bloom_attention_forward,
    gaudi_bloom_block_forward,
    gaudi_bloom_convert_to_bloom_cache,
    gaudi_bloom_convert_to_standard_cache,
    gaudi_bloom_model_forward,
    gaudi_check_and_enable_sdpa,
    gaudi_codegen_block_forward,
    gaudi_codegen_model_forward,
    gaudi_conv1d_forward,
    gaudi_DetrConvModel_forward,
    gaudi_esm_for_protein_folding_forward,
    gaudi_esmfolding_trunk_forward,
    gaudi_falcon_linear_forward,
    gaudi_generate_speech,
    gaudi_get_extended_attention_mask,
    gaudi_gpt2_forward,
    gaudi_gpt_bigcode_block_forward,
    gaudi_gpt_bigcode_model_forward,
    gaudi_gpt_neox_attention_forward,
    gaudi_gpt_neox_model_forward,
    gaudi_gpt_neox_rotary_embedding_set_cos_sin_cache,
    gaudi_invert_attention_mask,
    gaudi_llama_rmsnorm_forward,
    gaudi_MambaForCausalLM_prepare_inputs_for_generation,
    gaudi_MambaForCausalLM_update_model_kwargs_for_generation,
    gaudi_mistral_rmsnorm_forward,
    gaudi_mixtral_block_sparse_moe_forward,
    gaudi_mixtral_rmsnorm_forward,
    gaudi_opt_attention_forward,
    gaudi_opt_decoder_forward,
    gaudi_opt_decoder_layer_forward,
    gaudi_opt_model_forward,
    gaudi_owlvitclasspredictionhead_forward,
    gaudi_persimmon_attention_forward,
    gaudi_persimmon_decoder_layer_forward,
    gaudi_persimmon_model_forward,
    gaudi_qwen2_rmsnorm_forward,
    gaudi_rot_matmul,
    gaudi_rot_vec_mul,
    gaudi_SeamlessM4TAttention_forward,
    gaudi_SeamlessM4TCodeHifiGan_get_output_hifigan_lengths,
    gaudi_SeamlessM4TDecoder_forward,
    gaudi_SeamlessM4TDecoderLayer_forward,
    gaudi_SeamlessM4TForTextToSpeech_forward,
    gaudi_SeamlessM4TForTextToSpeech_generate,
    gaudi_SeamlessM4TForTextToSpeech_prepare_inputs_for_generation,
    gaudi_SeamlessM4TTextToUnitForConditionalGeneration_forward,
    gaudi_SeamlessM4TTextToUnitForConditionalGeneration_prepare_inputs_for_generation,
    gaudi_SeamlessM4TTextToUnitModel_forward,
    gaudi_SpeechT5Attention_forward,
    gaudi_SpeechT5Decoder_forward,
    gaudi_SpeechT5DecoderLayer_forward,
    gaudi_stablelm_attention_forward,
    gaudi_stablelm_model_forward,
    gaudi_t5_layernorm_forward,
    gaudi_T5Attention_forward,
    gaudi_T5Block_forward,
    gaudi_T5ForConditionalGeneration_forward,
    gaudi_T5ForConditionalGeneration_prepare_inputs_for_generation,
    gaudi_T5LayerSelfAttention_forward,
    gaudi_T5Stack_forward,
    gaudi_table_transformer_conv_encoder_forward,
    gaudi_unconstrained_rational_quadratic_spline,
    gaudi_VisionEncoderDecoderModel_prepare_inputs_for_generation,
    gaudi_vit_self_attention_forward,
    gaudi_wav2vec2_encoder_forward,
    gaudi_wav2vec2_forward,
    gaudi_wav2vec2_tdnnlayer_forward,
    gaudi_wav2vec2forctc_forward,
    gaudi_xglm_attention_forward,
    gaudi_xglm_decoder_layer_forward,
    gaudi_xglm_model_forward,
)


def adapt_transformers_to_gaudi():
    """
    Replaces some Transformers' methods for equivalent methods optimized
    for Gaudi.
    """
    accelerate.utils.extract_model_from_parallel = extract_model_from_parallel
    accelerate.utils.other.extract_model_from_parallel = extract_model_from_parallel
    accelerate.accelerator.extract_model_from_parallel = extract_model_from_parallel

    # models that support symbolic tracing should be added to this list
    models_with_tracing_support = []

    # optimize Conv1D
    transformers.pytorch_utils.Conv1D.forward = gaudi_conv1d_forward

    # Optimization tweak for ViT
    transformers.models.vit.modeling_vit.ViTSelfAttention.forward = gaudi_vit_self_attention_forward

    # Optimization tweak for Wav2Vec2
    transformers.models.wav2vec2.modeling_wav2vec2._compute_mask_indices = _gaudi_wav2vec2_compute_mask_indices
    # transformers.models.wav2vec2.modeling_wav2vec2._sample_negative_indices = _gaudi_wav2vec2_sample_negative_indices
    transformers.models.wav2vec2.modeling_wav2vec2.Wav2Vec2Model._mask_hidden_states = (
        _gaudi_wav2vec2_mask_hidden_states
    )
    transformers.models.wav2vec2.modeling_wav2vec2.Wav2Vec2Model.forward = gaudi_wav2vec2_forward
    transformers.models.wav2vec2.modeling_wav2vec2.Wav2Vec2Encoder.forward = gaudi_wav2vec2_encoder_forward
    transformers.models.wav2vec2.modeling_wav2vec2.Wav2Vec2ForCTC.forward = gaudi_wav2vec2forctc_forward
    transformers.models.wav2vec2.modeling_wav2vec2.TDNNLayer.forward = gaudi_wav2vec2_tdnnlayer_forward

    # Generation is modified to run faster in lazy mode
    transformers.generation.GenerationMixin.generate = GaudiGenerationMixin.generate
    transformers.generation.GenerationMixin._update_model_kwargs_for_generation = (
        GaudiGenerationMixin._update_model_kwargs_for_generation
    )
    transformers.generation.GenerationMixin.update_model_kwargs_for_bucketing = (
        GaudiGenerationMixin.update_model_kwargs_for_bucketing
    )
    transformers.generation.GenerationMixin._get_hpu_graphs_kwargs = GaudiGenerationMixin._get_hpu_graphs_kwargs
    transformers.generation.GenerationMixin._pad_past_key_values = GaudiGenerationMixin._pad_past_key_values
    transformers.generation.GenerationMixin._remove_past_key_values = GaudiGenerationMixin._remove_past_key_values
    transformers.generation.GenerationMixin._expand_inputs_for_generation = staticmethod(
        GaudiGenerationMixin._expand_inputs_for_generation
    )
    transformers.generation.GenerationMixin._prepare_attention_mask_for_generation = (
        GaudiGenerationMixin._prepare_attention_mask_for_generation
    )
    transformers.generation.GenerationMixin._prepare_decoder_input_ids_for_generation = (
        GaudiGenerationMixin._prepare_decoder_input_ids_for_generation
    )
    transformers.generation.GenerationMixin._prepare_decoder_attention_mask = (
        GaudiGenerationMixin._prepare_decoder_attention_mask
    )
    transformers.generation.GenerationMixin._prepare_generation_config = (
        GaudiGenerationMixin._prepare_generation_config
    )
    transformers.generation.GenerationMixin._prepare_generated_length = GaudiGenerationMixin._prepare_generated_length
    transformers.generation.GenerationMixin._get_stopping_criteria = GaudiGenerationMixin._get_stopping_criteria
    transformers.generation.GenerationMixin._validate_model_kwargs = GaudiGenerationMixin._validate_model_kwargs
    transformers.generation.GenerationMixin._dola_decoding = GaudiGenerationMixin._dola_decoding
    transformers.generation.GenerationMixin._sample = GaudiGenerationMixin._sample
    transformers.generation.GenerationMixin._beam_search = GaudiGenerationMixin._beam_search
    transformers.generation.GenerationMixin._group_beam_search = GaudiGenerationMixin._group_beam_search
    transformers.generation.GenerationMixin._constrained_beam_search = GaudiGenerationMixin._constrained_beam_search
    transformers.generation.GenerationMixin._contrastive_search = GaudiGenerationMixin._contrastive_search
    transformers.generation.GenerationMixin._assisted_decoding = GaudiGenerationMixin._assisted_decoding
    transformers.generation.GenerationMixin._get_candidate_generator = GaudiGenerationMixin._get_candidate_generator
    transformers.generation.GenerationConfig = GaudiGenerationConfig
    transformers.modeling_utils.GenerationConfig = GaudiGenerationConfig
    transformers.generation.MaxLengthCriteria.__call__ = gaudi_MaxLengthCriteria_call
    transformers.generation.MaxNewTokensCriteria.__call__ = gaudi_MaxNewTokensCriteria_call
    transformers.generation.MaxTimeCriteria.__call__ = gaudi_MaxTimeCriteria_call
    transformers.generation.EosTokenCriteria.__call__ = gaudi_EosTokenCriteria_call
    transformers.generation.StoppingCriteriaList.__call__ = gaudi_StoppingCriteriaList_call

    # Optimization for BLOOM generation on Gaudi
    transformers.models.bloom.modeling_bloom.BloomAttention.forward = gaudi_bloom_attention_forward
    transformers.models.bloom.modeling_bloom.BloomBlock.forward = gaudi_bloom_block_forward
    transformers.models.bloom.modeling_bloom.BloomModel.forward = gaudi_bloom_model_forward
    transformers.models.bloom.modeling_bloom.BloomMLP = GaudiBloomMLP
    transformers.models.bloom.modeling_bloom.BloomForCausalLM = GaudiBloomForCausalLM
    transformers.models.bloom.modeling_bloom.BloomPreTrainedModel._convert_to_standard_cache = (
        gaudi_bloom_convert_to_standard_cache
    )
    transformers.models.bloom.modeling_bloom.BloomPreTrainedModel._convert_to_bloom_cache = (
        gaudi_bloom_convert_to_bloom_cache
    )

    # Optimization for BART generation on Gaudi
    transformers.models.bart.modeling_bart.BartLearnedPositionalEmbedding = gaudi_BartLearnedPositionalEmbedding
    transformers.models.bart.modeling_bart.BartAttention.forward = gaudi_BartAttention_forward
    transformers.models.bart.modeling_bart.BartEncoderLayer.forward = gaudi_BartEncoderLayer_forward
    transformers.models.bart.modeling_bart.BartDecoderLayer.forward = gaudi_BartDecoderLayer_forward
    transformers.models.bart.modeling_bart.BartEncoder.forward = gaudi_BartEncoder_forward
    transformers.models.bart.modeling_bart.BartDecoder.forward = gaudi_BartDecoder_forward
    transformers.models.bart.modeling_bart.BartModel.forward = gaudi_BartModel_forward
    transformers.models.bart.modeling_bart.BartForConditionalGeneration.forward = (
        gaudi_BartForConditionalGeneration_forward
    )
    transformers.models.bart.modeling_bart.BartForConditionalGeneration.prepare_inputs_for_generation = (
        gaudi_BartForConditionalGeneration_prepare_inputs_for_generation
    )

    # Optimization for BERT on Gaudi
    transformers.models.bert.modeling_bert.BertModel.forward = gaudi_BertModel_forward

    # Optimization for codegen generation on Gaudi
    transformers.models.codegen.modeling_codegen.CodeGenAttention = GaudiCodeGenAttention
    transformers.models.codegen.modeling_codegen.CodeGenForCausalLM = GaudiCodeGenForCausalLM
    transformers.models.codegen.modeling_codegen.CodeGenModel.forward = gaudi_codegen_model_forward
    transformers.models.codegen.modeling_codegen.CodeGenBlock.forward = gaudi_codegen_block_forward

    # Replace invert_attention_mask and get_extended_attention_mask
    # so that Torch Autocast is disabled for specific parts of the code
    transformers.modeling_utils.ModuleUtilsMixin.invert_attention_mask = gaudi_invert_attention_mask
    transformers.modeling_utils.ModuleUtilsMixin.get_extended_attention_mask = gaudi_get_extended_attention_mask

    # Override sdpa check on Gaudi
    transformers.modeling_utils.PreTrainedModel._check_and_enable_sdpa = gaudi_check_and_enable_sdpa

    # AlbertModel.forward does not rely on get_extended_attention_mask so it also needs to be replaced
    transformers.models.albert.modeling_albert.AlbertModel.forward = gaudi_albert_forward

    # Optimization for GPT2 on Gaudi
    transformers.models.gpt2.modeling_gpt2.GPT2Attention = GaudiGPT2Attention
    transformers.models.gpt2.modeling_gpt2.GPT2Model.forward = gaudi_gpt2_forward
    transformers.models.gpt2.modeling_gpt2.GPT2LMHeadModel = GaudiGPT2LMHeadModel
    transformers.models.gpt2.modeling_gpt2.GPT2DoubleHeadsModel = GaudiGPT2DoubleHeadsModel
    transformers.models.gpt2.modeling_gpt2.GPT2Block = GaudiGPT2Block
    models_with_tracing_support.extend((GaudiGPT2Attention, GaudiGPT2LMHeadModel))

    # Optimization for EsmFold on Gaudi
    transformers.models.esm.modeling_esmfold.EsmFoldingTrunk.forward = gaudi_esmfolding_trunk_forward
    transformers.models.esm.modeling_esmfold.EsmForProteinFolding.forward = gaudi_esm_for_protein_folding_forward
    transformers.models.esm.openfold_utils.rigid_utils.rot_matmul = gaudi_rot_matmul
    transformers.models.esm.openfold_utils.rigid_utils.rot_vec_mul = gaudi_rot_vec_mul

    # Optimization for OPT generation on Gaudi
    transformers.models.opt.modeling_opt.OPTAttention.forward = gaudi_opt_attention_forward
    transformers.models.opt.modeling_opt.OPTDecoder.forward = gaudi_opt_decoder_forward
    transformers.models.opt.modeling_opt.OPTForCausalLM = GaudiOPTForCausalLM
    transformers.models.opt.modeling_opt.OPTModel.forward = gaudi_opt_model_forward
    transformers.models.opt.modeling_opt.OPTDecoderLayer.forward = gaudi_opt_decoder_layer_forward
    transformers.models.opt.modeling_opt.OPTLearnedPositionalEmbedding = GaudiOPTLearnedPositionalEmbedding

    # Optimization for GPTJ on Gaudi
    transformers.models.gptj.modeling_gptj.GPTJAttention = GaudiGPTJAttention
    transformers.models.gptj.modeling_gptj.GPTJForCausalLM = GaudiGPTJForCausalLM
    transformers.models.gptj.modeling_gptj.GPTJBlock = GaudiGPTJBlock
    transformers.models.gptj.modeling_gptj.GPTJModel = GaudiGPTJModel

    # Optimization for GPTBigCode on Gaudi
    transformers.models.gpt_bigcode.modeling_gpt_bigcode.GPTBigCodeAttention = GaudiGPTBigCodeAttention
    transformers.models.gpt_bigcode.modeling_gpt_bigcode.GPTBigCodeForCausalLM = GaudiGPTBigCodeForCausalLM
    transformers.models.gpt_bigcode.modeling_gpt_bigcode.GPTBigCodeBlock.forward = gaudi_gpt_bigcode_block_forward
    transformers.models.gpt_bigcode.modeling_gpt_bigcode.GPTBigCodeModel.forward = gaudi_gpt_bigcode_model_forward
    transformers.models.gpt_bigcode.modeling_gpt_bigcode.GPTBIGCODE_ATTENTION_CLASSES.update(
        {"eager": GaudiGPTBigCodeAttention}
    )

    # Optimization for gpt-neox generation on Gaudi
    transformers.models.gpt_neox.modeling_gpt_neox.GPTNeoXForCausalLM = GaudiGPTNeoXForCausalLM
    transformers.models.gpt_neox.modeling_gpt_neox.GPTNeoXModel.forward = gaudi_gpt_neox_model_forward
    transformers.models.gpt_neox.modeling_gpt_neox.GPTNeoXLayer = GaudiGPTNeoXLayer
    transformers.models.gpt_neox.modeling_gpt_neox.GPTNeoXAttention.forward = gaudi_gpt_neox_attention_forward
    transformers.models.gpt_neox.modeling_gpt_neox.GPTNeoXRotaryEmbedding._set_cos_sin_cache = (
        gaudi_gpt_neox_rotary_embedding_set_cos_sin_cache
    )

    # Optimization for llama generation on Gaudi
    transformers.models.llama.modeling_llama.LlamaForCausalLM = GaudiLlamaForCausalLM
    transformers.models.llama.modeling_llama.LlamaModel = GaudiLlamaModel
    transformers.models.llama.modeling_llama.LlamaAttention = GaudiLlamaAttention
    transformers.models.llama.modeling_llama.LlamaMLP = GaudiLlamaMLP
    transformers.models.llama.modeling_llama.LlamaDecoderLayer = GaudiLlamaDecoderLayer
    transformers.models.llama.modeling_llama.LlamaRotaryEmbedding = GaudiLlamaRotaryEmbedding
    transformers.models.llama.modeling_llama.LlamaLinearScalingRotaryEmbedding = GaudiLlamaLinearScalingRotaryEmbedding
    transformers.models.llama.modeling_llama.LlamaDynamicNTKScalingRotaryEmbedding = (
        GaudiLlamaDynamicNTKScalingRotaryEmbedding
    )
    transformers.models.llama.modeling_llama.LlamaRMSNorm.forward = gaudi_llama_rmsnorm_forward
    transformers.models.llama.configuration_llama.LlamaConfig = LlamaConfig

    # Optimization for llava on Gaudi
    transformers.models.llava.modeling_llava.LlavaForConditionalGeneration = GaudiLlavaForConditionalGeneration
    transformers.models.llava_next.modeling_llava_next.LlavaNextForConditionalGeneration = (
        GaudiLlavaNextForConditionalGeneration
    )

    # Optimization for Clip on Gaudi
    transformers.models.clip.modeling_clip.CLIPVisionEmbeddings = GaudiCLIPVisionEmbeddings
    transformers.models.clip.modeling_clip.CLIPAttention = GaudiCLIPAttention
    transformers.models.clip.modeling_clip.CLIPEncoderLayer = GaudiCLIPEncoderLayer
    transformers.models.clip.modeling_clip.CLIPEncoder = GaudiCLIPEncoder
    transformers.models.clip.modeling_clip.CLIPVisionTransformer = GaudiCLIPVisionTransformer
    transformers.models.clip.modeling_clip.CLIPVisionModel = GaudiCLIPVisionModel

    # Optimization for falcon generation on Gaudi
    transformers.models.falcon.modeling_falcon.FalconAttention = GaudiFalconAttention
    transformers.models.falcon.modeling_falcon.FalconForCausalLM = GaudiFalconForCausalLM
    transformers.models.falcon.modeling_falcon.FalconMLP = GaudiFalconMLP
    transformers.models.falcon.modeling_falcon.FalconModel = GaudiFalconModel
    transformers.models.falcon.modeling_falcon.FalconDecoderLayer = GaudiFalconDecoderLayer
    transformers.models.falcon.modeling_falcon.FalconLinear.forward = gaudi_falcon_linear_forward

    # Optimization for t5 on Gaudi
    transformers.models.t5.modeling_t5.T5LayerNorm.forward = gaudi_t5_layernorm_forward
    transformers.models.t5.modeling_t5.T5Stack.forward = gaudi_T5Stack_forward
    transformers.models.t5.modeling_t5.T5LayerSelfAttention.forward = gaudi_T5LayerSelfAttention_forward
    transformers.models.t5.modeling_t5.T5ForConditionalGeneration.forward = gaudi_T5ForConditionalGeneration_forward
    transformers.models.t5.modeling_t5.T5ForConditionalGeneration.prepare_inputs_for_generation = (
        gaudi_T5ForConditionalGeneration_prepare_inputs_for_generation
    )
    transformers.models.t5.modeling_t5.T5Attention.forward = gaudi_T5Attention_forward
    transformers.models.t5.modeling_t5.T5Block.forward = gaudi_T5Block_forward

    # Optimization for table transformer on Gaudi
    transformers.models.table_transformer.modeling_table_transformer.TableTransformerConvEncoder.forward = (
        gaudi_table_transformer_conv_encoder_forward
    )

    # Optimization for mpt on Gaudi
    transformers.models.mpt.modeling_mpt.MptForCausalLM = GaudiMptForCausalLM
    transformers.models.mpt.modeling_mpt.MptModel = GaudiMptModel
    transformers.models.mpt.modeling_mpt.MptAttention = GaudiMptAttention
    transformers.models.mpt.modeling_mpt.MptBlock = GaudiMptBlock

    # Optimization for mistral on Gaudi
    transformers.models.mistral.modeling_mistral.MistralForCausalLM = GaudiMistralForCausalLM
    transformers.models.mistral.modeling_mistral.MistralAttention = GaudiMistralAttention
    transformers.models.mistral.modeling_mistral.MistralDecoderLayer = GaudiMistralDecoderLayer
    transformers.models.mistral.modeling_mistral.MistralModel = GaudiMistralModel
    transformers.models.mistral.modeling_mistral.MistralRMSNorm.forward = gaudi_mistral_rmsnorm_forward
    transformers.models.mistral.configuration_mistral.MistralConfig = MistralConfig

    # Optimization for phi on Gaudi
    transformers.models.phi.modeling_phi.PhiForCausalLM = GaudiPhiForCausalLM
    transformers.models.phi.modeling_phi.PhiAttention = GaudiPhiAttention
    transformers.models.phi.modeling_phi.PhiDecoderLayer = GaudiPhiDecoderLayer
    transformers.models.phi.modeling_phi.PhiModel = GaudiPhiModel

    # Optimization for gemma on Gaudi
    transformers.models.gemma.modeling_gemma.GemmaForCausalLM = GaudiGemmaForCausalLM
    transformers.models.gemma.modeling_gemma.GemmaMLP = GaudiGemmaMLP
    transformers.models.gemma.modeling_gemma.GemmaAttention = GaudiGemmaAttention
    transformers.models.gemma.modeling_gemma.GemmaDecoderLayer = GaudiGemmaDecoderLayer
    transformers.models.gemma.modeling_gemma.GemmaModel = GaudiGemmaModel

    # Optimization for blip Text model on Gaudi
    transformers.models.blip.BlipTextModel.forward = gaudi_BlipTextModel_forward
    transformers.models.blip.modeling_blip_text.BlipTextLMHeadModel.forward = gaudi_BlipTextLMHead_forward
    transformers.models.blip.modeling_blip_text.BlipTextLMHeadModel.prepare_inputs_for_generation = (
        gaudi_BlipTextLMHead_prepare_inputs_for_generation
    )
    transformers.models.blip.modeling_blip_text.BlipTextEncoder.forward = gaudi_BlipTextEncoder_forward
    transformers.models.blip.modeling_blip_text.BlipTextLayer.forward = gaudi_BlipTextLayer_forward
    transformers.models.blip.modeling_blip_text.BlipTextAttention.forward = gaudi_BlipTextAttention_forward
    transformers.models.blip.modeling_blip_text.BlipTextSelfAttention.forward = gaudi_BlipTextSelfAttention_forward
    transformers.models.blip.BlipForQuestionAnswering.generate = gaudi_BlipForQuestionAnswering_generate
    transformers.models.blip.BlipForConditionalGeneration.generate = gaudi_BlipForConditionalGeneration_generate

    # Optimization for mixtral on Gaudi
    transformers.models.mixtral.modeling_mixtral.MixtralAttention = GaudiMixtralAttention
    transformers.models.mixtral.modeling_mixtral.MixtralForCausalLM = GaudiMixtralForCausalLM
    transformers.models.mixtral.modeling_mixtral.MixtralModel = GaudiMixtralModel
    transformers.models.mixtral.modeling_mixtral.MixtralSparseMoeBlock.forward = gaudi_mixtral_block_sparse_moe_forward
    transformers.models.mixtral.modeling_mixtral.MixtralDecoderLayer = GaudiMixtralDecoderLayer
    transformers.models.mixtral.modeling_mixtral.MixtralRMSNorm.forward = gaudi_mixtral_rmsnorm_forward
    transformers.models.mixtral.configuration_mixtral.MixtralConfig = MixtralConfig

    # Optimization for speecht5 on Gaudi
    transformers.models.speecht5.modeling_speecht5.SpeechT5Decoder.forward = gaudi_SpeechT5Decoder_forward
    transformers.models.speecht5.modeling_speecht5.SpeechT5DecoderLayer.forward = gaudi_SpeechT5DecoderLayer_forward
    transformers.models.speecht5.modeling_speecht5.SpeechT5Attention.forward = gaudi_SpeechT5Attention_forward
    transformers.models.speecht5.modeling_speecht5._generate_speech = gaudi_generate_speech

    # Optimization for persimmon on Gaudi
    transformers.models.persimmon.modeling_persimmon.PersimmonForCausalLM = GaudiPersimmonForCausalLM
    transformers.models.persimmon.modeling_persimmon.PersimmonModel.forward = gaudi_persimmon_model_forward
    transformers.models.persimmon.modeling_persimmon.PersimmonAttention.forward = gaudi_persimmon_attention_forward
    transformers.models.persimmon.modeling_persimmon.PersimmonDecoderLayer.forward = (
        gaudi_persimmon_decoder_layer_forward
    )

    # Optimization for seamless m4t on Gaudi
    transformers.models.seamless_m4t.modeling_seamless_m4t.SeamlessM4TAttention.forward = (
        gaudi_SeamlessM4TAttention_forward
    )
    transformers.models.seamless_m4t.modeling_seamless_m4t.SeamlessM4TDecoderLayer.forward = (
        gaudi_SeamlessM4TDecoderLayer_forward
    )
    transformers.models.seamless_m4t.modeling_seamless_m4t.SeamlessM4TDecoder.forward = (
        gaudi_SeamlessM4TDecoder_forward
    )
    transformers.models.seamless_m4t.modeling_seamless_m4t.SeamlessM4TTextToUnitModel.forward = (
        gaudi_SeamlessM4TTextToUnitModel_forward
    )
    transformers.models.seamless_m4t.modeling_seamless_m4t.SeamlessM4TTextToUnitForConditionalGeneration.forward = (
        gaudi_SeamlessM4TTextToUnitForConditionalGeneration_forward
    )

    transformers.models.seamless_m4t.modeling_seamless_m4t.SeamlessM4TTextToUnitForConditionalGeneration.prepare_inputs_for_generation = gaudi_SeamlessM4TTextToUnitForConditionalGeneration_prepare_inputs_for_generation

    transformers.models.seamless_m4t.modeling_seamless_m4t.SeamlessM4TCodeHifiGan._get_output_hifigan_lengths = (
        gaudi_SeamlessM4TCodeHifiGan_get_output_hifigan_lengths
    )

    transformers.models.seamless_m4t.modeling_seamless_m4t.SeamlessM4TForTextToSpeech.forward = (
        gaudi_SeamlessM4TForTextToSpeech_forward
    )

    transformers.models.seamless_m4t.modeling_seamless_m4t.SeamlessM4TForTextToSpeech.generate = (
        gaudi_SeamlessM4TForTextToSpeech_generate
    )

    transformers.models.seamless_m4t.modeling_seamless_m4t.SeamlessM4TForTextToSpeech.prepare_inputs_for_generation = (
        gaudi_SeamlessM4TForTextToSpeech_prepare_inputs_for_generation
    )

    transformers.models.vits.modeling_vits._unconstrained_rational_quadratic_spline = (
        gaudi_unconstrained_rational_quadratic_spline
    )

    # Optimization for starcoder2 on Gaudi
    transformers.models.starcoder2.modeling_starcoder2.Starcoder2ForCausalLM = GaudiStarcoder2ForCausalLM
    transformers.models.starcoder2.modeling_starcoder2.Starcoder2Model = GaudiStarcoder2Model
    transformers.models.starcoder2.modeling_starcoder2.Starcoder2Attention = GaudiStarcoder2Attention
    transformers.models.starcoder2.modeling_starcoder2.Starcoder2DecoderLayer = GaudiStarcoder2DecoderLayer

    # Optimization for qwen2 on Gaudi
    transformers.models.qwen2.modeling_qwen2.Qwen2ForCausalLM = GaudiQwen2ForCausalLM
    transformers.models.qwen2.modeling_qwen2.Qwen2Model = GaudiQwen2Model
    transformers.models.qwen2.modeling_qwen2.Qwen2Attention = GaudiQwen2Attention
    transformers.models.qwen2.modeling_qwen2.Qwen2MLP = GaudiQwen2MLP
    transformers.models.qwen2.modeling_qwen2.Qwen2DecoderLayer = GaudiQwen2DecoderLayer
    transformers.models.qwen2.modeling_qwen2.Qwen2RMSNorm.forward = gaudi_qwen2_rmsnorm_forward

    # Optimization for stablelm on Gaudi
    transformers.models.stablelm.modeling_stablelm.StableLmForCausalLM = GaudiStableLmForCausalLM
    transformers.models.stablelm.modeling_stablelm.StableLmModel.forward = gaudi_stablelm_model_forward
    transformers.models.stablelm.modeling_stablelm.StableLmAttention.forward = gaudi_stablelm_attention_forward
    transformers.models.stablelm.modeling_stablelm.StableLmDecoderLayer = GaudiStableLmDecoderLayer

    transformers.models.vision_encoder_decoder.modeling_vision_encoder_decoder.VisionEncoderDecoderModel.prepare_inputs_for_generation = gaudi_VisionEncoderDecoderModel_prepare_inputs_for_generation

    # Optimization for Owl ViT model on Gaudi
    transformers.models.owlvit.modeling_owlvit.OwlViTClassPredictionHead.forward = (
        gaudi_owlvitclasspredictionhead_forward
    )

    # Optimization for DETR model on Gaudi
    transformers.models.detr.modeling_detr.DetrConvModel.forward = gaudi_DetrConvModel_forward

    # Tell transformers which Gaudi models support tracing
    transformers.utils.fx._SUPPORTED_MODELS += tuple(cls.__name__ for cls in models_with_tracing_support)

    # Optimization for mamba on Gaudi
    transformers.models.mamba.modeling_mamba.MambaForCausalLM.prepare_inputs_for_generation = (
        gaudi_MambaForCausalLM_prepare_inputs_for_generation
    )
    transformers.models.mamba.modeling_mamba.MambaForCausalLM._update_model_kwargs_for_generation = (
        gaudi_MambaForCausalLM_update_model_kwargs_for_generation
    )

    # Optimization for Whisper on Gaudi
    transformers.models.whisper.modeling_whisper.WhisperSdpaAttention = GaudiWhisperSdpaAttention
    transformers.models.whisper.modeling_whisper.WhisperDecoderLayer = GaudiWhisperDecoderLayer
    transformers.models.whisper.modeling_whisper.WhisperDecoder = GaudiWhisperDecoder
    transformers.models.whisper.modeling_whisper.WhisperModel = GaudiWhisperModel
    transformers.models.whisper.modeling_whisper.WhisperForConditionalGeneration = GaudiWhisperForConditionalGeneration
    transformers.models.whisper.modeling_whisper.WHISPER_ATTENTION_CLASSES = GAUDI_WHISPER_ATTENTION_CLASSES

    transformers.AutoConfig.register("deci", DeciLMConfig)
    transformers.AutoModelForCausalLM.register(DeciLMConfig, DeciLMForCausalLM)

    # Optimization for starcoder2 on Gaudi
    transformers.models.xglm.modeling_xglm.XGLMForCausalLM = GaudiXGLMForCausalLM
    transformers.models.xglm.modeling_xglm.XGLMModel.forward = gaudi_xglm_model_forward
    transformers.models.xglm.modeling_xglm.XGLMAttention.forward = gaudi_xglm_attention_forward
    transformers.models.xglm.modeling_xglm.XGLMDecoderLayer.forward = gaudi_xglm_decoder_layer_forward<|MERGE_RESOLUTION|>--- conflicted
+++ resolved
@@ -103,15 +103,12 @@
     GaudiStarcoder2DecoderLayer,
     GaudiStarcoder2ForCausalLM,
     GaudiStarcoder2Model,
-<<<<<<< HEAD
-    GaudiXGLMForCausalLM,
-=======
     GaudiWhisperDecoder,
     GaudiWhisperDecoderLayer,
     GaudiWhisperForConditionalGeneration,
     GaudiWhisperModel,
     GaudiWhisperSdpaAttention,
->>>>>>> 19ad9e7d
+    GaudiXGLMForCausalLM,
     LlamaConfig,
     MistralConfig,
     MixtralConfig,
